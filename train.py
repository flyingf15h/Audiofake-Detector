--- conflicted
+++ resolved
@@ -1,315 +1,357 @@
-<<<<<<< HEAD
+import os
+import torch
+from torch.utils.data import DataLoader, Dataset
+import torch.nn as nn
 import torch.optim as optim
-from torch.optim.lr_scheduler import CosineAnnealingLR
-from sklearn.metrics import accuracy_score, precision_recall_fscore_support, confusion_matrix
-import matplotlib.pyplot as plt
-import seaborn as sns
-from tqdm import tqdm
-import wandb
-import torch
-import os
-import torch.nn as nn
-
-
-class EarlyStopping:
-    # prevent overfitting
-    def __init__(self, patience=7, min_delta=0.001, restore_best_weights=True):
-        self.patience = patience
-        self.min_delta = min_delta
-        self.restore_best_weights = restore_best_weights
-        self.best_loss = None
-        self.counter = 0
-        self.best_weights = None
-        
-    def __call__(self, val_loss, model):
-        if self.best_loss is None:
-            self.best_loss = val_loss
-            self.save_checkpoint(model)
-        elif val_loss < self.best_loss - self.min_delta:
-            self.best_loss = val_loss
-            self.counter = 0
-            self.save_checkpoint(model)
+import numpy as np
+import librosa
+import pywt
+from model import MultiCNN
+from sklearn.metrics import accuracy_score, roc_auc_score, classification_report
+from collections import Counter
+import random
+import glob
+import warnings
+
+def loadfiles(data_dir, target_splits):
+    all_files = []
+    subdirs = ['for-2sec/for-2seconds', 'for-norm/for-norm', 'for-original/for-original', 'for-rerec/for-rerecorded']
+    
+    for subdir in subdirs:
+        for split in target_splits:
+            fake_path = os.path.join(data_dir, subdir, split, 'fake')
+            if os.path.exists(fake_path):
+                fake_files = []
+                for ext in ['*.wav', '*.mp3', '*.flac', '*.m4a']:
+                    fake_files.extend(glob.glob(os.path.join(fake_path, ext)))
+                
+                print(f"Found {len(fake_files)} fake files in {fake_path}")
+                all_files.extend([(f, 1) for f in fake_files])  # 1 for fake
+            
+            real_path = os.path.join(data_dir, subdir, split, 'real')
+            if os.path.exists(real_path):
+                real_files = []
+                for ext in ['*.wav', '*.mp3', '*.flac', '*.m4a']:
+                    real_files.extend(glob.glob(os.path.join(real_path, ext)))
+                
+                print(f"Found {len(real_files)} real files in {real_path}")
+                all_files.extend([(f, 0) for f in real_files])  # 0 for real
+    
+    print(f"Total files loaded from {target_splits}: {len(all_files)}")
+    if len(all_files) > 0:
+        fake_count = sum(1 for _, label in all_files if label == 1)
+        real_count = sum(1 for _, label in all_files if label == 0)
+        print(f"Fake files: {fake_count}, Real files: {real_count}")
+    
+    random.shuffle(all_files)
+    return all_files
+
+class DatasetFolder(Dataset):
+    def __init__(self, file_label_pairs, augment=False):
+        self.data = file_label_pairs
+        self.augment_flag = augment
+        self.failed_files = set()  # Track failed files to avoid repeated warnings
+
+    def __len__(self):
+        return len(self.data)
+
+    def __getitem__(self, idx):
+        path, label = self.data[idx]
+        
+        # Load audio with robust error handling
+        try:
+            audioArr, sr = librosa.load(path, sr=16000)
+            # Check if audio was loaded successfully
+            if audioArr is None or len(audioArr) == 0:
+                raise ValueError("Empty audio array")
+        except Exception as e:
+            # Only print warning once per file
+            if path not in self.failed_files:
+                print(f"Failed to load {path}: {e}")
+                self.failed_files.add(path)
+            # Return a silent audio array as fallback
+            audioArr = np.zeros(16000, dtype=np.float32)
+
+        if self.augment_flag and audioArr is not None:
+            audioArr = self.augmentAudio(audioArr)
+
+        try:
+            x_raw, x_fft, x_wav = prepInputArray(audioArr)
+        except Exception as e:
+            if path not in self.failed_files:
+                print(f"Error preprocessing {path}: {e}")
+                self.failed_files.add(path)
+            # Return zero arrays as fallback
+            x_raw = np.zeros((1, 16000), dtype=np.float32)
+            x_fft = np.zeros((1, 128, 128), dtype=np.float32)
+            x_wav = np.zeros((1, 64, 128), dtype=np.float32)
+            
+        return (
+            torch.tensor(x_raw, dtype=torch.float32),
+            torch.tensor(x_fft, dtype=torch.float32),
+            torch.tensor(x_wav, dtype=torch.float32),
+            torch.tensor(label, dtype=torch.float32)
+        )
+
+    def augmentAudio(self, audio):  
+        try:
+            if random.random() < 0.3:
+                shift = random.randint(-1600, 1600) 
+                audio = np.roll(audio, shift)
+            
+            if random.random() < 0.3:
+                scale = random.uniform(0.8, 1.2)
+                audio = audio * scale
+            
+            if random.random() < 0.2:
+                noise = np.random.normal(0, 0.005, audio.shape)
+                audio = audio + noise
+        except Exception:
+            # If augmentation fails, return original audio
+            pass
+            
+        return audio
+
+def collate_fn(batch):
+    raws, ffts, wavs, labels = zip(*batch)
+    x_raw = torch.stack(raws)
+    x_fft = torch.stack(ffts)
+    x_wav = torch.stack(wavs)
+    y = torch.tensor(labels, dtype=torch.float32)
+    return x_raw, x_fft, x_wav, y
+
+def prepInputArray(audioArr, sr=16000, fixed_length=16000):
+    # Ensure we have a valid audio array
+    if audioArr is None or len(audioArr) == 0:
+        audioArr = np.zeros(fixed_length, dtype=np.float32)
+    
+    audioArr = librosa.util.fix_length(audioArr, size=fixed_length).astype(np.float32)
+    
+    # Handle edge case where audio might be all zeros
+    if np.std(audioArr) == 0:
+        x_raw = audioArr.astype(np.float32)
+    else:
+        x_raw = (audioArr - np.mean(audioArr)) / (np.std(audioArr) + 1e-8)
+    x_raw = np.expand_dims(x_raw, axis=0).astype(np.float32)
+
+    try:
+        stft = librosa.stft(audioArr, n_fft=256, hop_length=128)
+        mag = np.abs(stft)
+        mag = mag[:128, :128]
+        if np.std(mag) == 0:
+            x_fft = mag.astype(np.float32)
         else:
-            self.counter += 1
-            
-        if self.counter >= self.patience:
-            if self.restore_best_weights:
-                model.load_state_dict(self.best_weights)
-            return True
-        return False
-    
-    def save_checkpoint(self, model):
-        self.best_weights = model.state_dict().copy()
-
-
-def train_epoch(model, dataloader, criterion, optimizer, device, epoch):
-    # trains one epoch
+            x_fft = (mag - np.mean(mag)) / (np.std(mag) + 1e-8)
+        x_fft = np.expand_dims(x_fft, axis=0).astype(np.float32)
+    except Exception:
+        x_fft = np.zeros((1, 128, 128), dtype=np.float32)
+
+    try:
+        coeffs = pywt.wavedec(audioArr, 'db4', level=4)
+        cA4 = coeffs[0]
+        cA4_resized = np.resize(cA4, (64, 128))
+        if np.std(cA4_resized) == 0:
+            x_wav = cA4_resized.astype(np.float32)
+        else:
+            x_wav = (cA4_resized - np.mean(cA4_resized)) / (np.std(cA4_resized) + 1e-8)
+        x_wav = np.expand_dims(x_wav, axis=0).astype(np.float32)
+    except Exception:
+        x_wav = np.zeros((1, 64, 128), dtype=np.float32)
+
+    return x_raw, x_fft, x_wav
+
+def train_1epoch(model, dataloader, criterion, optimizer, device):
     model.train()
-    total_loss = 0
-    all_predictions = []
+    running_loss = 0
+    valid_batches = 0
+    
+    for batch_idx, (x_raw, x_fft, x_wav, y) in enumerate(dataloader):
+        try:
+            x_raw, x_fft, x_wav, y = x_raw.to(device), x_fft.to(device), x_wav.to(device), y.to(device)
+            optimizer.zero_grad()
+            output = model(x_raw, x_fft, x_wav)
+            loss = criterion(output, y)
+            loss.backward()
+            torch.nn.utils.clip_grad_norm_(model.parameters(), max_norm=1.0)
+            optimizer.step()
+            running_loss += loss.item() * y.size(0)
+            valid_batches += y.size(0)
+        except Exception as e:
+            print(f"Error in training batch {batch_idx}: {e}")
+            continue
+        
+        # Print progress every 1000 batches
+        if batch_idx % 1000 == 0:
+            print(f"  Batch {batch_idx}/{len(dataloader)}")
+    
+    return running_loss / max(valid_batches, 1)
+
+def evaluate(model, dataloader, device):
+    model.eval()
+    all_preds = []
     all_labels = []
-    
-    pbar = tqdm(dataloader, desc=f'Epoch {epoch+1} - Training')
-    
-    for batch_idx, (audio, labels, _) in enumerate(pbar):
-        audio, labels = audio.to(device), labels.to(device)
-        
-        optimizer.zero_grad()
-        outputs = model(audio)
-        loss = criterion(outputs, labels)
-        loss.backward()
-        
-        # Gradient clipping
-        torch.nn.utils.clip_grad_norm_(model.parameters(), max_norm=1.0)
-        
-        optimizer.step()
-        
-        total_loss += loss.item()
-        predictions = torch.argmax(outputs, dim=1)
-        
-        all_predictions.extend(predictions.cpu().numpy())
-        all_labels.extend(labels.cpu().numpy())
-        
-        pbar.set_postfix({
-            'loss': f'{loss.item():.4f}',
-            'acc': f'{accuracy_score(all_labels, all_predictions):.4f}'
-        })
-    
-    avg_loss = total_loss / len(dataloader)
-    accuracy = accuracy_score(all_labels, all_predictions)
-    
-    return avg_loss, accuracy
-
-
-def validate_epoch(model, dataloader, criterion, device, epoch):
-    # validate one epoch
-    model.eval()
-    total_loss = 0
-    all_predictions = []
-    all_labels = []
-    
     with torch.no_grad():
-        pbar = tqdm(dataloader, desc=f'Epoch {epoch+1} - Validation')
-        
-        for audio, labels, _ in pbar:
-            audio, labels = audio.to(device), labels.to(device)
-            
-            outputs = model(audio)
-            loss = criterion(outputs, labels)
-            
-            total_loss += loss.item()
-            predictions = torch.argmax(outputs, dim=1)
-            
-            all_predictions.extend(predictions.cpu().numpy())
-            all_labels.extend(labels.cpu().numpy())
-            
-            pbar.set_postfix({
-                'loss': f'{loss.item():.4f}',
-                'acc': f'{accuracy_score(all_labels, all_predictions):.4f}'
-            })
-    
-    avg_loss = total_loss / len(dataloader)
-    accuracy = accuracy_score(all_labels, all_predictions)
-    precision, recall, f1, _ = precision_recall_fscore_support(
-        all_labels, all_predictions, average='weighted'
-    )
-    
-    return avg_loss, accuracy, precision, recall, f1
-
-
-def train_model(model, train_loader, val_loader, num_epochs=50, learning_rate=1e-4, 
-                device='cuda', save_dir='./checkpoints', use_wandb=False):
-
-
-    os.makedirs(save_dir, exist_ok=True)
-    model = model.to(device)
-    
-    criterion = nn.CrossEntropyLoss()
-    optimizer = optim.AdamW(model.parameters(), lr=learning_rate, weight_decay=0.01)
-    scheduler = CosineAnnealingLR(optimizer, T_max=num_epochs)
-    early_stopping = EarlyStopping(patience=10, min_delta=0.001)
-    
-    # Initialize wandb if requested
-    if use_wandb:
-        wandb.init(project="audio-deepfake-detection", config={
-            'learning_rate': learning_rate,
-            'epochs': num_epochs,
-            'model': 'three_branch_detector'
-        })
-    
-    history = {
-        'train_loss': [], 'train_acc': [],
-        'val_loss': [], 'val_acc': [], 'val_precision': [], 'val_recall': [], 'val_f1': []
-    }
-    
-    print(f"Starting training for {num_epochs} epochs...")
-    print(f"Device: {device}")
-    print(f"Model parameters: {sum(p.numel() for p in model.parameters()):,}")
-    
-    for epoch in range(num_epochs):
-        train_loss, train_acc = train_epoch(model, train_loader, criterion, optimizer, device, epoch)
-        
-        val_loss, val_acc, val_precision, val_recall, val_f1 = validate_epoch(
-            model, val_loader, criterion, device, epoch
-        )
-        
-        # Update learning rate
-        scheduler.step()
-        
-        history['train_loss'].append(train_loss)
-        history['train_acc'].append(train_acc)
-        history['val_loss'].append(val_loss)
-        history['val_acc'].append(val_acc)
-        history['val_precision'].append(val_precision)
-        history['val_recall'].append(val_recall)
-        history['val_f1'].append(val_f1)
-        
-        # Log to wandb
-        if use_wandb:
-            wandb.log({
-                'epoch': epoch + 1,
-                'train_loss': train_loss,
-                'train_acc': train_acc,
-                'val_loss': val_loss,
-                'val_acc': val_acc,
-                'val_precision': val_precision,
-                'val_recall': val_recall,
-                'val_f1': val_f1,
-                'lr': scheduler.get_last_lr()[0]
-            })
-        
-        print(f"Epoch {epoch+1}/{num_epochs}:")
-        print(f"  Train Loss: {train_loss:.4f}, Train Acc: {train_acc:.4f}")
-        print(f"  Val Loss: {val_loss:.4f}, Val Acc: {val_acc:.4f}")
-        print(f"  Val Precision: {val_precision:.4f}, Val Recall: {val_recall:.4f}, Val F1: {val_f1:.4f}")
-        print(f"  Learning Rate: {scheduler.get_last_lr()[0]:.6f}")
-        print("-" * 50)
-        
-        # Save best model
-        if epoch == 0 or val_loss < min(history['val_loss'][:-1]):
-            torch.save({
-                'epoch': epoch,
-                'model_state_dict': model.state_dict(),
-                'optimizer_state_dict': optimizer.state_dict(),
-                'train_loss': train_loss,
-                'val_loss': val_loss,
-                'val_acc': val_acc,
-                'history': history
-            }, os.path.join(save_dir, 'best_model.pt'))
-            print(f"  -> Best model saved!")
-        
-        if early_stopping(val_loss, model):
-            print(f"Early stopping triggered at epoch {epoch+1}")
-            break
-    
-    torch.save({
-        'epoch': epoch,
-        'model_state_dict': model.state_dict(),
-        'optimizer_state_dict': optimizer.state_dict(),
-        'history': history
-    }, os.path.join(save_dir, 'final_model.pt'))
-    
-    plot_trainhist(history, save_dir)
-    
-    if use_wandb:
-        wandb.finish()
-    
-    return model, history
-
-
-def plot_trainhist(history, save_dir):
-    fig, axes = plt.subplots(2, 2, figsize=(15, 10))
-    
-    # Loss
-    axes[0, 0].plot(history['train_loss'], label='Train Loss')
-    axes[0, 0].plot(history['val_loss'], label='Val Loss')
-    axes[0, 0].set_title('Loss')
-    axes[0, 0].set_xlabel('Epoch')
-    axes[0, 0].set_ylabel('Loss')
-    axes[0, 0].legend()
-    axes[0, 0].grid(True)
-    
-    # Accuracy
-    axes[0, 1].plot(history['train_acc'], label='Train Acc')
-    axes[0, 1].plot(history['val_acc'], label='Val Acc')
-    axes[0, 1].set_title('Accuracy')
-    axes[0, 1].set_xlabel('Epoch')
-    axes[0, 1].set_ylabel('Accuracy')
-    axes[0, 1].legend()
-    axes[0, 1].grid(True)
-    
-    # Precision, Recall, F1
-    axes[1, 0].plot(history['val_precision'], label='Precision')
-    axes[1, 0].plot(history['val_recall'], label='Recall')
-    axes[1, 0].plot(history['val_f1'], label='F1-Score')
-    axes[1, 0].set_title('Validation Metrics')
-    axes[1, 0].set_xlabel('Epoch')
-    axes[1, 0].set_ylabel('Score')
-    axes[1, 0].legend()
-    axes[1, 0].grid(True)
-    
-    # Remove empty subplot
-    fig.delaxes(axes[1, 1])
-    
-    plt.tight_layout()
-    plt.savefig(os.path.join(save_dir, 'training_history.png'), dpi=300, bbox_inches='tight')
-    plt.close()
-
-
-def evaluate(model, test_loader, device='cuda', save_dir='./results'):
-    model.eval()
-    all_predictions = []
-    all_labels = []
-    all_probabilities = []
-    
-    with torch.no_grad():
-        for audio, labels, _ in tqdm(test_loader, desc='Evaluating'):
-            audio, labels = audio.to(device), labels.to(device)
-            
-            outputs = model(audio)
-            probabilities = torch.softmax(outputs, dim=1)
-            predictions = torch.argmax(outputs, dim=1)
-            
-            all_predictions.extend(predictions.cpu().numpy())
-            all_labels.extend(labels.cpu().numpy())
-            all_probabilities.extend(probabilities.cpu().numpy())
-    
-    # Calculate metrics + confusion matrix
-    accuracy = accuracy_score(all_labels, all_predictions)
-    precision, recall, f1, _ = precision_recall_fscore_support(
-        all_labels, all_predictions, average='weighted'
-    )
-    
-    cm = confusion_matrix(all_labels, all_predictions)
-    
-    # Plot confusion matrix
-    plt.figure(figsize=(8, 6))
-    sns.heatmap(cm, annot=True, fmt='d', cmap='Blues', 
-                xticklabels=['Real', 'Fake'], yticklabels=['Real', 'Fake'])
-    plt.title('Confusion Matrix')
-    plt.xlabel('Predicted')
-    plt.ylabel('Actual')
-    plt.savefig(os.path.join(save_dir, 'confusion_matrix.png'), dpi=300, bbox_inches='tight')
-    plt.close()
-    
-    print(f"Test Results:")
-    print(f"  Accuracy: {accuracy:.4f}")
-    print(f"  Precision: {precision:.4f}")
-    print(f"  Recall: {recall:.4f}")
-    print(f"  F1-Score: {f1:.4f}")
-    print(f"  Confusion Matrix:")
-    print(f"    {cm}")
-    
-    return {
-        'accuracy': accuracy,
-        'precision': precision,
-        'recall': recall,
-        'f1': f1,
-        'confusion_matrix': cm,
-        'predictions': all_predictions,
-        'labels': all_labels,
-        'probabilities': all_probabilities
-    }
-=======
-{"metadata":{"kernelspec":{"language":"python","display_name":"Python 3","name":"python3"},"language_info":{"name":"python","version":"3.11.11","mimetype":"text/x-python","codemirror_mode":{"name":"ipython","version":3},"pygments_lexer":"ipython3","nbconvert_exporter":"python","file_extension":".py"},"kaggle":{"accelerator":"none","dataSources":[{"sourceId":8130934,"sourceType":"datasetVersion","datasetId":4555568}],"dockerImageVersionId":31041,"isInternetEnabled":true,"language":"python","sourceType":"notebook","isGpuEnabled":false}},"nbformat_minor":4,"nbformat":4,"cells":[{"cell_type":"code","source":"!apt update && apt install -y ffmpeg\n!pip install seaborn wandb","metadata":{"trusted":true},"outputs":[],"execution_count":null},{"cell_type":"code","source":"!python train.py","metadata":{"trusted":true,"execution":{"iopub.status.busy":"2025-06-30T03:36:53.730674Z","iopub.execute_input":"2025-06-30T03:36:53.731352Z"}},"outputs":[],"execution_count":null}]}
->>>>>>> de64097b
+        for batch_idx, (x_raw, x_fft, x_wav, y) in enumerate(dataloader):
+            try:
+                x_raw, x_fft, x_wav, y = x_raw.to(device), x_fft.to(device), x_wav.to(device), y.to(device)
+                logits = model(x_raw, x_fft, x_wav)
+                probs = torch.sigmoid(logits)
+                all_preds.append(probs.cpu())
+                all_labels.append(y.cpu())
+            except Exception as e:
+                print(f"Error in evaluation batch {batch_idx}: {e}")
+                continue
+    
+    if len(all_preds) == 0:
+        return 0.0, float('nan'), np.array([]), np.array([])
+    
+    all_preds = torch.cat(all_preds).numpy()
+    all_labels = torch.cat(all_labels).numpy()
+
+    pred_labels = (all_preds >= 0.5).astype(int)
+    acc = accuracy_score(all_labels, pred_labels)
+    try:
+        auc = roc_auc_score(all_labels, all_preds)
+    except ValueError: 
+        auc = float('nan')
+    return acc, auc, all_labels, pred_labels
+
+def main():
+    # Suppress warnings for cleaner output
+    warnings.filterwarnings("ignore", category=FutureWarning)
+    warnings.filterwarnings("ignore", category=UserWarning)
+    
+    device = torch.device('cuda' if torch.cuda.is_available() else 'cpu')
+    print(f"Using device: {device}")
+    
+    print("Loading dataset...")
+    try:
+        data_dir = "/kaggle/input/the-fake-or-real-dataset"
+        
+        print("\nLoading Training Data")
+        train_files = loadfiles(data_dir, ['training'])
+        
+        print("\nLoading Testing Data") 
+        val_test_files = loadfiles(data_dir, ['testing', 'validation'])
+        
+        if len(train_files) == 0:
+            print("No training files found.")
+            return
+            
+        if len(val_test_files) == 0:
+            print("No validation or test files found.")
+            return
+        
+        # Check class distribution for training data
+        train_labels = [label for _, label in train_files]
+        train_label_counts = Counter(train_labels)
+        print(f"\nTraining dataset size: {len(train_files)}")
+        print(f"Training class distribution: {train_label_counts}")
+        
+        # Check class distribution for validation/test data
+        val_test_labels = [label for _, label in val_test_files]
+        val_test_label_counts = Counter(val_test_labels)
+        print(f"Validation/Test dataset size: {len(val_test_files)}")
+        print(f"Validation/Test class distribution: {val_test_label_counts}")
+        
+        if len(train_label_counts) < 2 or len(val_test_label_counts) < 2:
+            print("Error: fake or real data set not found")
+            return
+            
+        pos_weight = train_label_counts[0] / train_label_counts[1] if train_label_counts[1] > 0 else 1.0
+        print(f"Positive weight (for class 1): {pos_weight:.2f}")
+        
+    except Exception as e:
+        print(f"Error loading dataset: {e}")
+        return
+
+    try:
+        print("\nCreating datasets...")
+        train_ds = DatasetFolder(train_files, augment=True)
+        val_test_ds = DatasetFolder(val_test_files, augment=False)
+        batch_size = 16
+        print(f"Using batch size: {batch_size}")
+        
+        # Set num_workers to 0 to avoid multiprocessing issues
+        train_loader = DataLoader(train_ds, batch_size=batch_size, shuffle=True, 
+                                collate_fn=collate_fn, num_workers=0, pin_memory=True)
+        val_test_loader = DataLoader(val_test_ds, batch_size=batch_size, shuffle=False, 
+                                   collate_fn=collate_fn, num_workers=0, pin_memory=True)
+
+        print("Loading model...")
+        model = MultiCNN().to(device)
+        print(f"Model loaded successfully")
+
+        criterion = nn.BCEWithLogitsLoss(pos_weight=torch.tensor([pos_weight]).to(device))
+        optimizer = optim.Adam(model.parameters(), lr=0.0004, weight_decay=1e-4)
+        scheduler = optim.lr_scheduler.ReduceLROnPlateau(optimizer, mode='min', factor=0.7, patience=3)
+
+        best_loss = float('inf')
+        patience = 10
+        epochs_noImprove = 0
+        epochs = 109
+
+        print(f"\nStarting training for {epochs} epochs...")
+        for epoch in range(epochs):
+            print(f"\nEpoch {epoch + 1}/{epochs}")
+            train_loss = train_1epoch(model, train_loader, criterion, optimizer, device)
+
+            # Validation on the separate validation/test set
+            print("Running validation...")
+            model.eval()
+            val_loss = 0
+            valid_samples = 0
+            with torch.no_grad():
+                for x_raw, x_fft, x_wav, y in val_test_loader:
+                    try:
+                        x_raw, x_fft, x_wav, y = x_raw.to(device), x_fft.to(device), x_wav.to(device), y.to(device)
+                        outputs = model(x_raw, x_fft, x_wav)
+                        loss = criterion(outputs, y)
+                        val_loss += loss.item() * y.size(0)
+                        valid_samples += y.size(0)
+                    except Exception as e:
+                        continue
+            
+            val_loss = val_loss / max(valid_samples, 1)
+            val_acc, val_auc, _, _ = evaluate(model, val_test_loader, device)
+
+            print(f"Epoch {epoch + 1}/{epochs} Results:")
+            print(f"  Train Loss: {train_loss:.4f}")
+            print(f"  Val Loss: {val_loss:.4f} | Val Acc: {val_acc:.4f} | Val AUC: {val_auc:.4f}")
+
+            scheduler.step(val_loss)
+
+            if val_loss < best_loss:
+                best_loss = val_loss
+                epochs_noImprove = 0
+                torch.save(model.state_dict(), "best_model.pth")
+                print(f"  *** New best model saved ***")
+            else:
+                epochs_noImprove += 1
+                if epochs_noImprove >= patience:
+                    print(f"\nEarly stopping triggered after {epoch + 1} epochs with no improvement.")
+                    break
+
+        print("\n" + "="*50)
+        print("Final Evaluation")
+        print("="*50)
+        
+        model.load_state_dict(torch.load("best_model.pth"))
+        acc, auc, true_labels, pred_labels = evaluate(model, val_test_loader, device)
+
+        print(f"Final Test Accuracy: {acc:.4f}")
+        print(f"Final Test ROC AUC: {auc:.4f}")
+        
+        if len(true_labels) > 0 and len(pred_labels) > 0:
+            print("\nDetailed Classification Report:")
+            print(classification_report(true_labels, pred_labels, target_names=['Real', 'Fake']))
+        else:
+            print("No valid predictions to evaluate.")
+
+    except Exception as e:
+        print(f"Error during training: {e}")
+        import traceback
+        traceback.print_exc()
+
+if __name__ == "__main__":
+    main()